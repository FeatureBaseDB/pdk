<<<<<<< HEAD
// Copyright 2017 Pilosa Corp.
//
// Redistribution and use in source and binary forms, with or without
// modification, are permitted provided that the following conditions
// are met:
//
// 1. Redistributions of source code must retain the above copyright
// notice, this list of conditions and the following disclaimer.
//
// 2. Redistributions in binary form must reproduce the above copyright
// notice, this list of conditions and the following disclaimer in the
// documentation and/or other materials provided with the distribution.
//
// 3. Neither the name of the copyright holder nor the names of its
// contributors may be used to endorse or promote products derived
// from this software without specific prior written permission.
//
// THIS SOFTWARE IS PROVIDED BY THE COPYRIGHT HOLDERS AND
// CONTRIBUTORS "AS IS" AND ANY EXPRESS OR IMPLIED WARRANTIES,
// INCLUDING, BUT NOT LIMITED TO, THE IMPLIED WARRANTIES OF
// MERCHANTABILITY AND FITNESS FOR A PARTICULAR PURPOSE ARE
// DISCLAIMED. IN NO EVENT SHALL THE COPYRIGHT HOLDER OR
// CONTRIBUTORS BE LIABLE FOR ANY DIRECT, INDIRECT, INCIDENTAL,
// SPECIAL, EXEMPLARY, OR CONSEQUENTIAL DAMAGES (INCLUDING,
// BUT NOT LIMITED TO, PROCUREMENT OF SUBSTITUTE GOODS OR
// SERVICES; LOSS OF USE, DATA, OR PROFITS; OR BUSINESS
// INTERRUPTION) HOWEVER CAUSED AND ON ANY THEORY OF LIABILITY,
// WHETHER IN CONTRACT, STRICT LIABILITY, OR TORT (INCLUDING
// NEGLIGENCE OR OTHERWISE) ARISING IN ANY WAY OUT OF THE USE
// OF THIS SOFTWARE, EVEN IF ADVISED OF THE POSSIBILITY OF SUCH
// DAMAGE.
=======
// +build aws
>>>>>>> 7b96256c

package s3

import (
	"io"
	"testing"
)

func TestNewSource(t *testing.T) {
	src, err := NewSource(
		OptSrcBucket("pdk-test-bucket"),
		OptSrcRegion("us-east-1"),
		OptSrcBufSize(9191),
		OptSrcSubjectAt("#@!pdksubj"),
	)
	if err != nil {
		t.Fatalf("getting new source: %v", err)
	}

	if src.bucket != "pdk-test-bucket" {
		t.Fatalf("wrong bucket name: %s", src.bucket)
	}
	if src.region != "us-east-1" {
		t.Fatalf("wrong region name: %s", src.region)
	}
	if cap(src.records) != 9191 {
		t.Fatalf("wrong chan bufsize: %d", cap(src.records))
	}

	expSubjects := map[string]struct{}{
		"pdk-test-bucket.myfile1#0": struct{}{},
		"pdk-test-bucket.myfile1#1": struct{}{},
		"pdk-test-bucket.myfile1#2": struct{}{},
		"pdk-test-bucket.myfile2#0": struct{}{},
		"pdk-test-bucket.myfile2#1": struct{}{},
		"pdk-test-bucket.myfile2#2": struct{}{},
	}

	recs := make([]map[string]interface{}, 0)
	for rec, err := src.Record(); err != io.EOF; rec, err = src.Record() {
		recmap := rec.(map[string]interface{})
		subj, ok := recmap["#@!pdksubj"].(string)
		if !ok {
			t.Fatalf("subject wrong in %#v", recmap)
		}
		delete(expSubjects, subj)
		if err != nil {
			t.Fatalf("calling src.Record: %v", err)
		}
		recs = append(recs, recmap)
	}

	if len(expSubjects) > 0 {
		t.Fatalf("not all expected subjects were found, leftovers: %#v", expSubjects)
	}

	if len(recs) != 6 {
		for i, rec := range recs {
			t.Logf("%d: %#v\n", i, rec)
		}
		t.Fatal("wrong number of records")
	}
	widg := recs[0]["widget"].(map[string]interface{})
	if _, ok := widg["window"]; !ok {
		t.Fatalf("unexpected value does not have widget.window: %#v", recs[0])
	}
}<|MERGE_RESOLUTION|>--- conflicted
+++ resolved
@@ -1,4 +1,5 @@
-<<<<<<< HEAD
+// +build aws
+
 // Copyright 2017 Pilosa Corp.
 //
 // Redistribution and use in source and binary forms, with or without
@@ -30,9 +31,6 @@
 // NEGLIGENCE OR OTHERWISE) ARISING IN ANY WAY OUT OF THE USE
 // OF THIS SOFTWARE, EVEN IF ADVISED OF THE POSSIBILITY OF SUCH
 // DAMAGE.
-=======
-// +build aws
->>>>>>> 7b96256c
 
 package s3
 
