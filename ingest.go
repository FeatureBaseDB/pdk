--- conflicted
+++ resolved
@@ -124,25 +124,16 @@
 				// Index
 				n.Stats.Count("ingest.Map", 1, 1)
 				for _, row := range pr.Rows {
-<<<<<<< HEAD
-					n.indexer.AddColumn(row.Field, pr.Col, row.ID)
-					n.Stats.Count("ingest.AddBit", 1, 1)
-				}
-				for _, val := range pr.Vals {
-					n.indexer.AddValue(val.Field, pr.Col, val.Value)
-					n.Stats.Count("ingest.AddValue", 1, 1)
-=======
-					if n.AllowedFrames == nil || n.AllowedFrames[row.Frame] {
-						n.indexer.AddBit(row.Frame, pr.Col, row.ID)
+					if n.AllowedFrames == nil || n.AllowedFrames[row.Field] {
+						n.indexer.AddColumn(row.Field, pr.Col, row.ID)
 						n.Stats.Count("ingest.AddBit", 1, 1)
 					}
 				}
 				for _, val := range pr.Vals {
-					if n.AllowedFrames == nil || n.AllowedFrames[val.Frame] {
-						n.indexer.AddValue(val.Frame, val.Field, pr.Col, val.Value)
+					if n.AllowedFrames == nil || n.AllowedFrames[val.Field] {
+						n.indexer.AddValue(val.Field, pr.Col, val.Value)
 						n.Stats.Count("ingest.AddValue", 1, 1)
 					}
->>>>>>> ed8cf1d0
 				}
 			}
 			if recordErr != io.EOF && recordErr != nil {
