package cmd

import (
	"io"
	"log"
	"time"

	"github.com/pilosa/pdk/usecase/ssb"
	"github.com/spf13/cobra"
)

var SSBMain *ssb.Main

func NewSSBCommand(stdin io.Reader, stdout, stderr io.Writer) *cobra.Command {
	var err error
	SSBMain, err = ssb.NewMain()
	ssbCommand := &cobra.Command{
		Use:   "ssb",
		Short: "ssb - run star schema benchmark",
		Long:  `TODO`,
		RunE: func(cmd *cobra.Command, args []string) error {
			if err != nil {
				return err
			}
			start := time.Now()
			err = SSBMain.Run()
			if err != nil {
				return err
			}
			log.Println("Done: ", time.Since(start))
			select {}
		},
	}
	flags := ssbCommand.Flags()
	flags.StringVarP(&SSBMain.Dir, "data-dir", "d", "ssb1", "Directory containing ssb data files.")
	flags.StringSliceVarP(&SSBMain.Hosts, "pilosa-hosts", "p", []string{"localhost:10101"}, "Pilosa cluster.")
<<<<<<< HEAD
	flags.IntVarP(&SSBMain.MapConcurrency, "map-concurrency", "m", 1, "Number of goroutines mapping parsed records.")
	flags.IntVarP(&SSBMain.RecordBuf, "record-buffer", "r", 1000000, "Channel buffer size for parsed records.")
=======
	flags.StringVarP(&SSBMain.CsvDir, "csv-dir", "c", "", "if set will log csv output to this directory.")
>>>>>>> 9d532606

	return ssbCommand
}

func init() {
	subcommandFns["ssb"] = NewSSBCommand
}<|MERGE_RESOLUTION|>--- conflicted
+++ resolved
@@ -34,12 +34,9 @@
 	flags := ssbCommand.Flags()
 	flags.StringVarP(&SSBMain.Dir, "data-dir", "d", "ssb1", "Directory containing ssb data files.")
 	flags.StringSliceVarP(&SSBMain.Hosts, "pilosa-hosts", "p", []string{"localhost:10101"}, "Pilosa cluster.")
-<<<<<<< HEAD
 	flags.IntVarP(&SSBMain.MapConcurrency, "map-concurrency", "m", 1, "Number of goroutines mapping parsed records.")
 	flags.IntVarP(&SSBMain.RecordBuf, "record-buffer", "r", 1000000, "Channel buffer size for parsed records.")
-=======
 	flags.StringVarP(&SSBMain.CsvDir, "csv-dir", "c", "", "if set will log csv output to this directory.")
->>>>>>> 9d532606
 
 	return ssbCommand
 }
