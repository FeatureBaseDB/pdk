
# Gopkg.toml example
#
# Refer to https://github.com/golang/dep/blob/master/docs/Gopkg.toml.md
# for detailed Gopkg.toml documentation.
#
# required = ["github.com/user/thing/cmd/thing"]
# ignored = ["github.com/user/project/pkgX", "bitbucket.org/user/project/pkgA/pkgY"]
#
# [[constraint]]
#   name = "github.com/user/project"
#   version = "1.0.0"
#
# [[constraint]]
#   name = "github.com/user/project2"
#   branch = "dev"
#   source = "github.com/myfork/project2"
#
# [[override]]
#  name = "github.com/x/y"
#  version = "2.4.0"


[[constraint]]
  name = "github.com/pilosa/pilosa"
  branch = "develop"

[[constraint]]
  name = "github.com/pilosa/go-pilosa"
<<<<<<< HEAD
  branch = "develop"
=======
  branch = "updates"
>>>>>>> df0d2e3c

[[constraint]]
  name = "github.com/aws/aws-sdk-go"
  version = "1.13.32"<|MERGE_RESOLUTION|>--- conflicted
+++ resolved
@@ -27,11 +27,7 @@
 
 [[constraint]]
   name = "github.com/pilosa/go-pilosa"
-<<<<<<< HEAD
-  branch = "develop"
-=======
   branch = "updates"
->>>>>>> df0d2e3c
 
 [[constraint]]
   name = "github.com/aws/aws-sdk-go"
