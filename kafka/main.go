// Copyright 2017 Pilosa Corp.
//
// Redistribution and use in source and binary forms, with or without
// modification, are permitted provided that the following conditions
// are met:
//
// 1. Redistributions of source code must retain the above copyright
// notice, this list of conditions and the following disclaimer.
//
// 2. Redistributions in binary form must reproduce the above copyright
// notice, this list of conditions and the following disclaimer in the
// documentation and/or other materials provided with the distribution.
//
// 3. Neither the name of the copyright holder nor the names of its
// contributors may be used to endorse or promote products derived
// from this software without specific prior written permission.
//
// THIS SOFTWARE IS PROVIDED BY THE COPYRIGHT HOLDERS AND
// CONTRIBUTORS "AS IS" AND ANY EXPRESS OR IMPLIED WARRANTIES,
// INCLUDING, BUT NOT LIMITED TO, THE IMPLIED WARRANTIES OF
// MERCHANTABILITY AND FITNESS FOR A PARTICULAR PURPOSE ARE
// DISCLAIMED. IN NO EVENT SHALL THE COPYRIGHT HOLDER OR
// CONTRIBUTORS BE LIABLE FOR ANY DIRECT, INDIRECT, INCIDENTAL,
// SPECIAL, EXEMPLARY, OR CONSEQUENTIAL DAMAGES (INCLUDING,
// BUT NOT LIMITED TO, PROCUREMENT OF SUBSTITUTE GOODS OR
// SERVICES; LOSS OF USE, DATA, OR PROFITS; OR BUSINESS
// INTERRUPTION) HOWEVER CAUSED AND ON ANY THEORY OF LIABILITY,
// WHETHER IN CONTRACT, STRICT LIABILITY, OR TORT (INCLUDING
// NEGLIGENCE OR OTHERWISE) ARISING IN ANY WAY OUT OF THE USE
// OF THIS SOFTWARE, EVEN IF ADVISED OF THE POSSIBILITY OF SUCH
// DAMAGE.

package kafka

import (
	"log"

	"github.com/pilosa/pdk"
	"github.com/pkg/errors"
)

// Main holds the options for running Pilosa ingestion from Kafka.
type Main struct {
<<<<<<< HEAD
	Hosts       []string `help:"Comma separated list of Kafka hosts and ports"`
	Topics      []string `help:"Comma separated list of Kafka topics"`
	Group       string   `help:"Kafka group"`
	RegistryURL string   `help:"URL of the confluent schema registry. Not required."`
	Framer      pdk.DashField
	PilosaHosts []string `help:"Comma separated list of Pilosa hosts and ports."`
	Index       string   `help:"Pilosa index."`
	BatchSize   uint     `help:"Batch size for Pilosa imports (latency/throughput tradeoff)."`
	SubjectPath []string `help:"Path to value in each record that should be mapped to column ID. Blank gets a sequential ID."`
	Proxy       string   `help:"Bind to this address to proxy and translate requests to Pilosa"`
=======
	Hosts         []string `help:"Comma separated list of Kafka hosts and ports"`
	Topics        []string `help:"Comma separated list of Kafka topics"`
	Group         string   `help:"Kafka group"`
	RegistryURL   string   `help:"URL of the confluent schema registry. Pass an empty string to use JSON instead of Avro."`
	Framer        pdk.DashFrame
	PilosaHosts   []string `help:"Comma separated list of Pilosa hosts and ports."`
	Index         string   `help:"Pilosa index."`
	BatchSize     uint     `help:"Batch size for Pilosa imports (latency/throughput tradeoff)."`
	SubjectPath   []string `help:"Comma separated path to value in each record that should be mapped to column ID. Blank gets a sequential ID"`
	Proxy         string   `help:"Bind to this address to proxy and translate requests to Pilosa"`
	AllowedFrames []string `help:"If any are passed, only frame names in this comma separated list will be indexed."`
>>>>>>> ed8cf1d0
}

// NewMain returns a new Main.
func NewMain() *Main {
	return &Main{
		Hosts:       []string{"localhost:9092"},
		Topics:      []string{"test"},
		Group:       "group0",
		RegistryURL: "localhost:8081",
		PilosaHosts: []string{"localhost:10101"},
		Index:       "pdk",
		BatchSize:   1000,
		Proxy:       ":13131",
	}
}

// Run begins indexing data from Kafka into Pilosa.
func (m *Main) Run() error {
	log.Printf("Running Main: %#v", m)
	var src pdk.Source
	if m.RegistryURL == "" {
		isrc := NewSource()
		isrc.Hosts = m.Hosts
		isrc.Topics = m.Topics
		isrc.Group = m.Group
		src = isrc
		if err := isrc.Open(); err != nil {
			return errors.Wrap(err, "opening kafka source")
		}
	} else {
		isrc := NewConfluentSource()
		isrc.Hosts = m.Hosts
		isrc.Topics = m.Topics
		isrc.Group = m.Group
		isrc.RegistryURL = m.RegistryURL
		src = isrc
		if err := isrc.Open(); err != nil {
			return errors.Wrap(err, "opening kafka source")
		}
	}

	translateColumns := true
	parser := pdk.NewDefaultGenericParser()
	if len(m.SubjectPath) == 0 {
		parser.Subjecter = pdk.BlankSubjecter{}
		translateColumns = false
	} else {
		parser.EntitySubjecter = pdk.SubjectPath(m.SubjectPath)
	}

	mapper := pdk.NewCollapsingMapper()
	mapper.Framer = &m.Framer
	if translateColumns {
		log.Println("translating columns")
		mapper.ColTranslator = pdk.NewMapFrameTranslator()
	} else {
		log.Println("not translating columns")
	}

	indexer, err := pdk.SetupPilosa(m.PilosaHosts, m.Index, nil, m.BatchSize)
	if err != nil {
		return errors.Wrap(err, "setting up Pilosa")
	}

	ingester := pdk.NewIngester(src, parser, mapper, indexer)
	if len(m.AllowedFrames) > 0 {
		ingester.AllowedFrames = make(map[string]bool)
		for _, fram := range m.AllowedFrames {
			ingester.AllowedFrames[fram] = true
		}
	}
	go func() {
		err = pdk.StartMappingProxy(m.Proxy, pdk.NewPilosaForwarder(m.PilosaHosts[0], mapper.Translator, mapper.ColTranslator))
		log.Fatal(errors.Wrap(err, "starting mapping proxy"))
	}()
	return errors.Wrap(ingester.Run(), "running ingester")
}<|MERGE_RESOLUTION|>--- conflicted
+++ resolved
@@ -41,30 +41,17 @@
 
 // Main holds the options for running Pilosa ingestion from Kafka.
 type Main struct {
-<<<<<<< HEAD
-	Hosts       []string `help:"Comma separated list of Kafka hosts and ports"`
-	Topics      []string `help:"Comma separated list of Kafka topics"`
-	Group       string   `help:"Kafka group"`
-	RegistryURL string   `help:"URL of the confluent schema registry. Not required."`
-	Framer      pdk.DashField
-	PilosaHosts []string `help:"Comma separated list of Pilosa hosts and ports."`
-	Index       string   `help:"Pilosa index."`
-	BatchSize   uint     `help:"Batch size for Pilosa imports (latency/throughput tradeoff)."`
-	SubjectPath []string `help:"Path to value in each record that should be mapped to column ID. Blank gets a sequential ID."`
-	Proxy       string   `help:"Bind to this address to proxy and translate requests to Pilosa"`
-=======
 	Hosts         []string `help:"Comma separated list of Kafka hosts and ports"`
 	Topics        []string `help:"Comma separated list of Kafka topics"`
 	Group         string   `help:"Kafka group"`
 	RegistryURL   string   `help:"URL of the confluent schema registry. Pass an empty string to use JSON instead of Avro."`
-	Framer        pdk.DashFrame
+	Framer        pdk.DashField
 	PilosaHosts   []string `help:"Comma separated list of Pilosa hosts and ports."`
 	Index         string   `help:"Pilosa index."`
 	BatchSize     uint     `help:"Batch size for Pilosa imports (latency/throughput tradeoff)."`
 	SubjectPath   []string `help:"Comma separated path to value in each record that should be mapped to column ID. Blank gets a sequential ID"`
 	Proxy         string   `help:"Bind to this address to proxy and translate requests to Pilosa"`
-	AllowedFrames []string `help:"If any are passed, only frame names in this comma separated list will be indexed."`
->>>>>>> ed8cf1d0
+	AllowedFields []string `help:"If any are passed, only frame names in this comma separated list will be indexed."`
 }
 
 // NewMain returns a new Main.
@@ -119,7 +106,7 @@
 	mapper.Framer = &m.Framer
 	if translateColumns {
 		log.Println("translating columns")
-		mapper.ColTranslator = pdk.NewMapFrameTranslator()
+		mapper.ColTranslator = pdk.NewMapFieldTranslator()
 	} else {
 		log.Println("not translating columns")
 	}
@@ -130,9 +117,9 @@
 	}
 
 	ingester := pdk.NewIngester(src, parser, mapper, indexer)
-	if len(m.AllowedFrames) > 0 {
+	if len(m.AllowedFields) > 0 {
 		ingester.AllowedFrames = make(map[string]bool)
-		for _, fram := range m.AllowedFrames {
+		for _, fram := range m.AllowedFields {
 			ingester.AllowedFrames[fram] = true
 		}
 	}
