--- conflicted
+++ resolved
@@ -239,22 +239,12 @@
 		t.Fatalf("getting index: %v", err)
 	}
 
-<<<<<<< HEAD
+	fieldlist := []string{}
 	for name, field := range idx.Fields() {
+		fieldlist = append(fieldlist, name)
 		resp, err := cli.Query(field.Sum(field.GTE(0)))
 		if err != nil {
 			t.Fatalf("query for field (%v): %v", name, err)
-=======
-	framelist := []string{}
-	for name, fram := range idx.Frames() {
-		framelist = append(framelist, name)
-		for fname, field := range fram.Fields() {
-			resp, err := cli.Query(field.Sum(field.GTE(0)), nil)
-			if err != nil {
-				t.Fatalf("query for a field (%v): %v", fname, err)
-			}
-			fmt.Printf("%v: %v, Sum: %v\n", name, fname, resp.Result().Value())
->>>>>>> ed8cf1d0
 		}
 		fmt.Printf("%v: %v, Sum: %v\n", name, name, resp.Result().Value())
 		resp, err = cli.Query(field.TopN(10))
