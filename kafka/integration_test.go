// Copyright 2017 Pilosa Corp.
//
// Redistribution and use in source and binary forms, with or without
// modification, are permitted provided that the following conditions
// are met:
//
// 1. Redistributions of source code must retain the above copyright
// notice, this list of conditions and the following disclaimer.
//
// 2. Redistributions in binary form must reproduce the above copyright
// notice, this list of conditions and the following disclaimer in the
// documentation and/or other materials provided with the distribution.
//
// 3. Neither the name of the copyright holder nor the names of its
// contributors may be used to endorse or promote products derived
// from this software without specific prior written permission.
//
// THIS SOFTWARE IS PROVIDED BY THE COPYRIGHT HOLDERS AND
// CONTRIBUTORS "AS IS" AND ANY EXPRESS OR IMPLIED WARRANTIES,
// INCLUDING, BUT NOT LIMITED TO, THE IMPLIED WARRANTIES OF
// MERCHANTABILITY AND FITNESS FOR A PARTICULAR PURPOSE ARE
// DISCLAIMED. IN NO EVENT SHALL THE COPYRIGHT HOLDER OR
// CONTRIBUTORS BE LIABLE FOR ANY DIRECT, INDIRECT, INCIDENTAL,
// SPECIAL, EXEMPLARY, OR CONSEQUENTIAL DAMAGES (INCLUDING,
// BUT NOT LIMITED TO, PROCUREMENT OF SUBSTITUTE GOODS OR
// SERVICES; LOSS OF USE, DATA, OR PROFITS; OR BUSINESS
// INTERRUPTION) HOWEVER CAUSED AND ON ANY THEORY OF LIABILITY,
// WHETHER IN CONTRACT, STRICT LIABILITY, OR TORT (INCLUDING
// NEGLIGENCE OR OTHERWISE) ARISING IN ANY WAY OUT OF THE USE
// OF THIS SOFTWARE, EVEN IF ADVISED OF THE POSSIBILITY OF SUCH
// DAMAGE.

// +build integration

package kafka_test

import (
	"bytes"
	"encoding/json"
	"fmt"
	"io/ioutil"
	"math/rand"
	"net/http"
	"strconv"
	"testing"
	"time"

	gopilosa "github.com/pilosa/go-pilosa"
	"github.com/pilosa/pdk"
	"github.com/pilosa/pdk/kafka"
	"github.com/pilosa/pilosa/test"
)

var kafkaTopic = "testtopic"
var kafkaGroup = "testgroup"

func TestSource(t *testing.T) {
	for i := 0; i < 10; i++ {
		postData(t)
	}

	src := kafka.NewConfluentSource()
	src.Hosts = []string{"localhost:9092"}
	src.Group = kafkaGroup
	src.Topics = []string{kafkaTopic}
	src.RegistryURL = "localhost:8081"
	src.Type = "raw"
	err := src.Open()
	if err != nil {
		t.Fatalf("opening kafka source: %v", err)
	}

	rec, err := src.Record()
	if err != nil {
		t.Fatalf("getting record: %v", err)
	}
	recmap, ok := rec.(map[string]interface{})
	if !ok {
		t.Fatalf("unexpected record %v of type %[1]T", rec)
	}

	keys := []string{"customer_id", "geoip", "aba", "db", "user_id", "timestamp"}
	for _, k := range keys {
		if _, ok := recmap[k]; !ok {
			t.Fatalf("key %v not found in record", k)
		}
	}
	geokeys := []string{"time_zone", "longitude", "latitude", "country_name", "dma_code", "city", "region", "metro_code", "postal_code", "area_code", "region_name", "country_code3", "country_code"}
	for _, k := range geokeys {
		if _, ok := recmap["geoip"].(map[string]interface{})[k]; !ok {
			t.Fatalf("key %v not found in record", k)
		}
	}

}

// TestEverything relies on having a running instance of kafka, schema-registry,
// and rest proxy running. Currently using confluent-3.3.0 which you can get
// here: https://www.confluent.io/download Decompress, enter directory, then run
// "./bin/confluent start kafka-rest"
func TestEverything(t *testing.T) {
	for i := 0; i < 1000; i++ {
		postData(t)
	}

	src := kafka.NewConfluentSource()
	src.Hosts = []string{"localhost:9092"}
	src.Group = kafkaGroup
	src.Topics = []string{kafkaTopic}
	src.RegistryURL = "localhost:8081"
	err := src.Open()
	if err != nil {
		t.Fatalf("opening kafka source: %v", err)
	}

	parser := pdk.NewDefaultGenericParser()
	mapper := pdk.NewCollapsingMapper()

	mains := test.MustRunMainWithCluster(t, 3)
	var hosts []string
	for _, m := range mains {
		hosts = append(hosts, m.Server.URI.String())
	}
	idxer, err := pdk.SetupPilosa([]string{hosts[0]}, "kafkaavro", nil, 10)
	if err != nil {
		t.Fatalf("setting up pilosa: %v", err)
	}
	done := make(chan struct{})
	go func() {
		time.Sleep(time.Second * 2)
		err = src.Close()
		if err != nil {
			t.Fatalf("closing kafka source: %v", err)
		}
		close(done)
	}()

	ingester := pdk.NewIngester(src, parser, mapper, idxer)
	err = ingester.Run()
	if err != nil {
		t.Fatalf("running ingester: %v", err)
	}
	<-done

	cli, err := gopilosa.NewClient([]string{hosts[0]})
	if err != nil {
		t.Fatalf("getting pilosa client: %v", err)
	}

	schema, err := cli.Schema()
	if err != nil {
		t.Fatalf("getting schema: %v", err)
	}

	idx, err := schema.Index("kafkaavro")
	if err != nil {
		t.Fatalf("getting index: %v", err)
	}

<<<<<<< HEAD
	for name, field := range idx.Fields() {
		resp, err := cli.Query(field.Sum(field.GTE(0)))
		if err != nil {
			t.Fatalf("query for field (%v): %v", name, err)
		}
		fmt.Printf("%v: %v, Sum: %v\n", name, name, resp.Result().Value())
		resp, err = cli.Query(field.TopN(10))
=======
	for name, fram := range idx.Fields() {
		resp, err := cli.Query(fram.Sum(fram.GTE(0)), nil)
		if err != nil {
			t.Fatalf("query for a field (%v): %v", name, err)
		}
		fmt.Printf("%v: %v, Sum: %v\n", name, name, resp.Result().Value())
		resp, err = cli.Query(fram.TopN(10), nil)
>>>>>>> df0d2e3c
		if err != nil {
			t.Fatalf("field topn query (%v): %v", name, err)
		}
		fmt.Printf("%v: TopN: %v\n", name, resp.Result().CountItems())
	}

}

func postData(t *testing.T) (response map[string]interface{}) {
	krpURL := "localhost:8082"
	postURL := fmt.Sprintf("http://%s/topics/%s", krpURL, kafkaTopic)
	data := struct {
		Schema  string  `json:"value_schema"`
		Records []Value `json:"records"`
	}{
		Schema:  schema,
		Records: []Value{{Value: map[string]interface{}{"com.pi.Stuff": GenRecord()}}},
	}
	dataBytes, err := json.MarshalIndent(data, "", "  ")
	if err != nil {
		t.Fatalf("marshalling schema: %v", err)
	}

	resp, err := http.Post(postURL, "application/vnd.kafka.avro.v2+json", bytes.NewBuffer(dataBytes))
	if err != nil {
		t.Fatalf("posting schema: %v", err)
	}

	respBody, err := ioutil.ReadAll(resp.Body)
	if err != nil {
		t.Fatalf("reading response body: %v", err)
	}

	if resp.StatusCode >= 300 || resp.StatusCode < 200 {
		t.Fatalf("unexpected status posting data: %v, body: %s", resp.StatusCode, respBody)
	}

	respMap := make(map[string]interface{})
	err = json.Unmarshal(respBody, &respMap)
	if err != nil {
		t.Fatalf("decoding post data response: %v", err)
	}
	return respMap
}

type Value struct {
	Value map[string]interface{} `json:"value"`
}

func GenRecord() *Record {
	geo := GeoIP{
		TimeZone:     TimeZone(),
		Longitude:    Longitude(),
		Latitude:     Latitude(),
		CountryName:  CountryName(),
		DmaCode:      DmaCode(),
		City:         City(),
		Region:       Region(),
		MetroCode:    MetroCode(),
		PostalCode:   PostalCode(),
		AreaCode:     AreaCode(),
		RegionName:   RegionName(),
		CountryCode3: CountryCode3(),
		CountryCode:  CountryCode(),
	}
	return &Record{
		ABA:        ABA(),
		Db:         Db(),
		UserID:     UserID(),
		CustomerID: CustomerID(),
		GeoIP:      geo,
	}
}

func Db() string {
	return text(1, 6, true, true, true, true)
}

func UserID() int {
	return rand.Intn(10000000) // 10 mil
}

func CustomerID() int {
	return rand.Intn(1000000) // 1 mil
}

func TimeZone() string {
	idx := rand.Intn(len(tzs))
	return tzs[idx]
}

func Longitude() float64 {
	ran := rand.ExpFloat64() * 10.0
	for ran > 360.0 {
		ran = rand.ExpFloat64() * 10.0
	}
	return ran - 180.0
}

func Latitude() float64 {
	ran := rand.ExpFloat64() * 10.0
	for ran > 180.0 {
		ran = rand.ExpFloat64() * 5.0
	}
	return ran - 90.0
}

func CountryName() string {
	base := text(1, 3, true, false, false, false)
	return base + base
}

func DmaCode() int {
	return rand.Intn(100000)
}

func City() string {
	base := text(1, 4, true, false, false, false)
	return base + base
}

func Region() string {
	base := text(1, 3, false, true, false, false)
	return base
}

func MetroCode() int {
	return rand.Intn(10000)
}

func PostalCode() string {
	return strconv.Itoa(rand.Intn(98999) + 10000)
}

func AreaCode() int {
	return rand.Intn(899) + 100
}

func RegionName() string {
	return ""
}

func CountryCode3() string {
	return ""
}

func CountryCode() string {
	return text(3, 3, false, true, false, false)
}

// ABA returns a random 9 numeric digit string with about 27000 possible values.
func ABA() string {
	num := rand.Intn(27000) + 22213
	num2 := num/10 - 1213
	numstr := strconv.Itoa(num)
	num2str := strconv.Itoa(num2)
	numstrbytes := append([]byte(numstr), num2str[3], numstr[0], numstr[1], numstr[2])
	return string(numstrbytes)
}

var lowerLetters = []rune("abcdefghijklmnopqrstuvwxyz")
var upperLetters = []rune("ABCDEFGHIJKLMNOPQRSTUVWXYZ")
var numeric = []rune("0123456789")
var specialChars = []rune(`!'@#$%^&*()_+-=[]{};:",./?`)
var hexDigits = []rune("0123456789abcdef")

func text(atLeast, atMost int, allowLower, allowUpper, allowNumeric, allowSpecial bool) string {
	allowedChars := []rune{}
	if allowLower {
		allowedChars = append(allowedChars, lowerLetters...)
	}
	if allowUpper {
		allowedChars = append(allowedChars, upperLetters...)
	}
	if allowNumeric {
		allowedChars = append(allowedChars, numeric...)
	}
	if allowSpecial {
		allowedChars = append(allowedChars, specialChars...)
	}

	result := []rune{}
	nTimes := rand.Intn(atMost-atLeast+1) + atLeast
	for i := 0; i < nTimes; i++ {
		result = append(result, allowedChars[rand.Intn(len(allowedChars))])
	}
	return string(result)
}

// DigitsN returns n digits as a string
func DigitsN(n int) string {
	digits := make([]rune, n)
	for i := 0; i < n; i++ {
		digits[i] = numeric[rand.Intn(len(numeric))]
	}
	return string(digits)
}

// Digits returns from 1 to 5 digits as a string
func Digits() string {
	return DigitsN(rand.Intn(5) + 1)
}

func hexDigitsStr(n int) string {
	var num []rune
	for i := 0; i < n; i++ {
		num = append(num, hexDigits[rand.Intn(len(hexDigits))])
	}
	return string(num)
}

// HexColor generates hex color name
func HexColor() string {
	return hexDigitsStr(6)
}

// HexColorShort generates short hex color name
func HexColorShort() string {
	return hexDigitsStr(3)
}

var tzs = []string{
	"ACDT", "ACST", "ACT", "ACT", "ACWST", "ADT", "AEDT", "AEST", "AFT", "AKDT",
	"AKST", "AMST", "AMT", "AMT", "ART", "AST", "AST", "AWST", "AZOST", "AZOT",
	"AZT", "BDT", "BIOT", "BIT", "BOT", "BRST", "BRT", "BST", "BST", "BST",
	"BTT", "CAT", "CCT", "CDT", "CDT", "CEST", "CET", "CHADT", "CHAST", "CHOT",
	"CHOST", "CHST", "CHUT", "CIST", "CIT", "CKT", "CLST", "CLT", "COST", "COT",
	"CST", "CST", "ACST", "ACDT", "CST", "CT", "CVT", "CWST", "CXT", "DAVT",
	"DDUT", "DFT", "EASST", "EAST", "EAT", "ECT", "ECT", "EDT", "AEDT", "EEST",
	"EET", "EGST", "EGT", "EIT", "EST", "AEST", "FET", "FJT", "FKST", "FKT",
	"FNT", "GALT", "GAMT", "GET", "GFT", "GILT", "GIT", "GMT", "GST", "GST",
	"GYT", "HDT", "HAEC", "HST", "HKT", "HMT", "HOVST", "HOVT", "ICT", "IDT",
	"IOT", "IRDT", "IRKT", "IRST", "IST", "IST", "IST", "JST", "KGT", "KOST",
	"KRAT", "KST", "LHST", "LHST", "LINT", "MAGT", "MART", "MAWT", "MDT", "MET",
	"MEST", "MHT", "MIST", "MIT", "MMT", "MSK", "MST", "MST", "MUT", "MVT",
	"MYT", "NCT", "NDT", "NFT", "NPT", "NST", "NT", "NUT", "NZDT", "NZST",
	"OMST", "ORAT", "PDT", "PET", "PETT", "PGT", "PHOT", "PHT", "PKT", "PMDT",
	"PMST", "PONT", "PST", "PST", "PYST", "PYT", "RET", "ROTT", "SAKT", "SAMT",
	"SAST", "SBT", "SCT", "SDT", "SGT", "SLST", "SRET", "SRT", "SST", "SST",
	"SYOT", "TAHT", "THA", "TFT", "TJT", "TKT", "TLT", "TMT", "TRT", "TOT",
	"TVT", "ULAST", "ULAT", "USZ1", "UTC", "UYST", "UYT", "UZT", "VET", "VLAT",
	"VOLT", "VOST", "VUT", "WAKT", "WAST", "WAT", "WEST", "WET", "WIT", "WST",
	"YAKT", "YEKT"}

type Record struct {
	ABA        string `json:"aba"`
	Db         string `json:"db"`
	UserID     int    `json:"user_id"`
	CustomerID int    `json:"customer_id"`
	Timestamp  string `json:"timestamp"`
	GeoIP      GeoIP  `json:"geoip"`
}

type GeoIP struct {
	TimeZone     string  `json:"time_zone"`
	Longitude    float64 `json:"longitude"`
	Latitude     float64 `json:"latitude"`
	CountryName  string  `json:"country_name"`
	DmaCode      int     `json:"dma_code"`
	City         string  `json:"city"`
	Region       string  `json:"region"`
	MetroCode    int     `json:"metro_code"`
	PostalCode   string  `json:"postal_code"`
	AreaCode     int     `json:"area_code"`
	RegionName   string  `json:"region_name"`
	CountryCode3 string  `json:"country_code3"`
	CountryCode  string  `json:"country_code"`
}

type stringThing struct {
	String string `json:"string"`
}

type doubleThing struct {
	Double float64 `json:"double"`
}

type intThing struct {
	Int int `json:"int"`
}

// avroJSONGeoIP exists because the JSON to avro converter in Confluent requires
// a somewhat wacky json encoding in order to differentiate between types in
// unions in the case where json would be ambiguous.
// https://stackoverflow.com/a/27499930/2088767
type avroJSONGeoIP struct {
	GeoIP ajgip `json:"com.pi.GeoIPResult"`
}

type ajgip struct {
	TimeZone     stringThing `json:"time_zone"`
	Longitude    doubleThing `json:"longitude"`
	Latitude     doubleThing `json:"latitude"`
	CountryName  stringThing `json:"country_name"`
	DmaCode      intThing    `json:"dma_code"`
	City         stringThing `json:"city"`
	Region       stringThing `json:"region"`
	MetroCode    intThing    `json:"metro_code"`
	PostalCode   stringThing `json:"postal_code"`
	AreaCode     intThing    `json:"area_code"`
	RegionName   stringThing `json:"region_name"`
	CountryCode3 stringThing `json:"country_code3"`
	CountryCode  stringThing `json:"country_code"`
}

func (g GeoIP) MarshalJSON() ([]byte, error) {
	return json.Marshal(avroJSONGeoIP{
		GeoIP: ajgip{
			TimeZone:     stringThing{g.TimeZone},
			Longitude:    doubleThing{g.Longitude},
			Latitude:     doubleThing{g.Latitude},
			CountryName:  stringThing{g.CountryName},
			DmaCode:      intThing{g.DmaCode},
			City:         stringThing{g.City},
			Region:       stringThing{g.Region},
			MetroCode:    intThing{g.MetroCode},
			PostalCode:   stringThing{g.PostalCode},
			AreaCode:     intThing{g.AreaCode},
			RegionName:   stringThing{g.RegionName},
			CountryCode3: stringThing{g.CountryCode3},
			CountryCode:  stringThing{g.CountryCode},
		},
	})
}

var schema = `[{
    "fields": [
        {
            "name": "aba",
            "type": "string"
        },
        {
            "name": "db",
            "type": "string"
        },
        {
            "name": "user_id",
            "type": "int"
        },
        {
            "name": "customer_id",
            "type": "int"
        },
        {
            "name": "timestamp",
            "type": "string"
        },
        {
            "name": "geoip",
            "type": [
                "null",
                {
                    "name": "GeoIPResult",
                    "type": "record",
                    "fields": [
                       {
                            "name": "time_zone",
                            "type": [
                                "null",
                                "string"
                            ]
                        },
                        {
                            "name": "longitude",
                            "type": [
                                "null",
                                "double"
                            ]
                        },
                        {
                            "name": "country_code3",
                            "type": [
                                "null",
                                "string"
                            ]
                        },
                        {
                            "name": "country_name",
                            "type": [
                                "null",
                                "string"
                            ]
                        },
                        {
                            "name": "dma_code",
                            "type": [
                                "null",
                                "int"
                            ]
                        },
                        {
                            "name": "city",
                            "type": [
                                "null",
                                "string"
                            ]
                        },
                        {
                            "name": "region",
                            "type": [
                                "null",
                                "string"
                            ]
                        },
                        {
                            "name": "country_code",
                            "type": [
                                "null",
                                "string"
                            ]
                        },
                        {
                            "name": "metro_code",
                            "type": [
                                "null",
                                "int"
                            ]
                        },
                        {
                            "name": "latitude",
                            "type": [
                                "null",
                                "double"
                            ]
                        },
                        {
                            "name": "region_name",
                            "type": [
                                "null",
                                "string"
                            ]
                        },
                        {
                            "name": "postal_code",
                            "type": [
                                "null",
                                "string"
                            ]
                        },
                        {
                            "name": "area_code",
                            "type": [
                                "null",
                                "int"
                            ]
                        }
                    ]
                }
            ]
        }
    ],
    "name": "Stuff",
    "namespace": "com.pi",
    "type": "record"
}]`<|MERGE_RESOLUTION|>--- conflicted
+++ resolved
@@ -157,7 +157,6 @@
 		t.Fatalf("getting index: %v", err)
 	}
 
-<<<<<<< HEAD
 	for name, field := range idx.Fields() {
 		resp, err := cli.Query(field.Sum(field.GTE(0)))
 		if err != nil {
@@ -165,15 +164,6 @@
 		}
 		fmt.Printf("%v: %v, Sum: %v\n", name, name, resp.Result().Value())
 		resp, err = cli.Query(field.TopN(10))
-=======
-	for name, fram := range idx.Fields() {
-		resp, err := cli.Query(fram.Sum(fram.GTE(0)), nil)
-		if err != nil {
-			t.Fatalf("query for a field (%v): %v", name, err)
-		}
-		fmt.Printf("%v: %v, Sum: %v\n", name, name, resp.Result().Value())
-		resp, err = cli.Query(fram.TopN(10), nil)
->>>>>>> df0d2e3c
 		if err != nil {
 			t.Fatalf("field topn query (%v): %v", name, err)
 		}
